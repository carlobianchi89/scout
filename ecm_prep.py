--- conflicted
+++ resolved
@@ -1521,7 +1521,6 @@
                     css_dict
                 print("Data import complete")
         except AttributeError:
-<<<<<<< HEAD
             self.tsv_features = None
         # Check to ensure that the proper EMM regions are defined in the
         # measure 'climate_zone' attribute if time sensitive ECM features
@@ -1544,11 +1543,8 @@
                 "supported for time sensitive valuation. This issue can "
                 "be addressed by ensuring all ECM 'climate_zone' values "
                 "reflect one of the EMM regions.")
-        self.markets, self.out_break_norm = ({} for n in range(2))
-=======
-            self.time_sensitive_valuation = None
         self.markets = {}
->>>>>>> f1b764de
+
         for adopt_scheme in handyvars.adopt_schemes:
             self.markets[adopt_scheme] = OrderedDict([(
                 "master_mseg", OrderedDict([(
